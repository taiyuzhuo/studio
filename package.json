{
  "name": "foxglove-studio",
<<<<<<< HEAD
  "version": "0.13.2-dev",
=======
  "version": "0.13.3-dev",
>>>>>>> b83b0c7e
  "description": "Integrated robotics visualization and debugging.",
  "productName": "Foxglove Studio",
  "productDescription": "Foxglove Studio is an highly customizable and extensible visualization and display tool for robotics.",
  "license": "MPL-2.0",
  "private": true,
  "repository": {
    "type": "git",
    "url": "https://github.com/foxglove/studio.git"
  },
  "author": {
    "name": "Foxglove Technologies",
    "email": "support@foxglove.dev"
  },
  "homepage": "https://foxglove.dev/",
  "scripts": {
    "clean": "tsc --build --clean packages/*/tsconfig.json && rimraf .webpack dist packages/studio-base/storybook-screenshots packages/studio-base/storybook-static",
    "start": "electron desktop/.webpack",
    "build:packages": "tsc --build --verbose packages/**/tsconfig.json",
    "build:dev": "webpack --mode development --progress --config desktop/webpack.config.ts",
    "build:prod": "webpack --mode production --progress --config desktop/webpack.config.ts",
    "serve": "webpack serve --mode development --progress --config desktop/webpack.config.ts",
    "web:build:dev": "webpack --mode development --progress --config web/webpack.config.ts",
    "web:build:prod": "webpack --mode production --progress --config web/webpack.config.ts",
    "web:serve": "webpack serve --mode development --progress --config web/webpack.config.ts",
    "license-check": "node -r esbuild-runner/register ci/license-check.ts",
    "lint": "TIMING=1 eslint --report-unused-disable-directives --fix .",
    "lint:ci": "TIMING=1 eslint --report-unused-disable-directives --config .eslintrc.ci.yaml .",
    "test": "jest",
    "test:debug": "cross-env NODE_OPTIONS='--inspect-brk' jest",
    "test:watch": "jest --watch",
    "test:integration": "jest --forceExit --projects desktop/integration-test",
    "package:win": "yarn package --win",
    "package:darwin": "yarn package --mac",
    "package:linux": "yarn package --linux",
    "package": "cross-env NODE_OPTIONS='-r ts-node/register' electron-builder build --publish never",
    "package:e2e": "yarn && yarn clean && yarn build:prod && yarn package",
    "release:bump-nightly-version": "node -r ts-node/register ./ci/bump-nightly-version.ts",
    "storybook": "cross-env TS_NODE_COMPILER_OPTIONS='{\"module\":\"commonjs\"}' yarn workspace @foxglove/studio-base run start-storybook --config-dir src/.storybook",
    "storybook:ci": "ts-node ./ci/storybook.ts",
    "version:all": "yarn workspaces foreach version"
  },
  "workspaces": {
    "packages": [
      "desktop",
      "packages/**",
      "web"
    ]
  },
  "resolutions": {
    "@types/node": "15.3.0",
    "esbuild-loader/esbuild": "0.12.4",
    "esbuild-runner/esbuild": "0.12.4",
    "node-libs-browser/punycode": "2.1.1"
  },
  "devDependencies": {
    "@actions/core": "1.4.0",
    "@actions/exec": "1.1.0",
    "@babel/core": "7.14.8",
    "@babel/preset-env": "7.14.8",
    "@babel/preset-typescript": "7.14.5",
    "@foxglove/eslint-plugin": "0.13.0",
    "@foxglove/tsconfig": "1.0.0",
    "@foxglove/wasm-bz2": "0.0.4",
    "@pmmmwh/react-refresh-webpack-plugin": "0.5.0-rc.0",
    "@sentry/electron": "2.5.1",
    "@sentry/webpack-plugin": "1.16.0",
    "@types/babel__core": "^7.1.15",
    "@types/babel__preset-env": "^7.9.2",
    "@types/case-sensitive-paths-webpack-plugin": "2.1.6",
    "@types/electron-devtools-installer": "2.2.0",
    "@types/jest": "26.0.24",
    "@types/license-checker": "^25.0.3",
    "@types/pngjs": "^6.0.1",
    "@types/semver": "^7.3.7",
    "@types/utif": "^3.0.1",
    "@types/webpack-dev-server": "3.11.5",
    "@types/xmldom": "^0.1.31",
    "@typescript-eslint/eslint-plugin": "4.28.4",
    "@typescript-eslint/parser": "4.28.4",
    "babel-jest": "27.0.6",
    "babel-plugin-transform-import-meta": "2.0.0",
    "clean-webpack-plugin": "4.0.0-alpha.0",
    "colors": "1.4.0",
    "cross-env": "7.0.3",
    "electron": "13.1.6",
    "electron-builder": "22.11.9",
    "electron-devtools-installer": "3.2.0",
    "electron-notarize": "1.0.0",
    "electron-squirrel-startup": "1.0.0",
    "electron-updater": "4.4.1",
    "eslint": "7.30.0",
    "eslint-config-prettier": "8.3.0",
    "eslint-import-resolver-webpack": "0.13.1",
    "eslint-plugin-file-progress": "1.1.1",
    "eslint-plugin-filenames": "1.3.2",
    "eslint-plugin-import": "2.23.4",
    "eslint-plugin-jest": "24.3.6",
    "eslint-plugin-prettier": "3.4.0",
    "eslint-plugin-react": "7.24.0",
    "eslint-plugin-react-hooks": "4.2.0",
    "html-webpack-plugin": "5.3.2",
    "jest": "27.0.6",
    "jest-canvas-mock": "2.3.1",
    "license-checker": "25.0.1",
    "node-machine-id": "1.1.12",
    "playwright": "1.12.3",
    "pngjs": "6.0.0",
    "prettier": "2.3.2",
    "react-refresh": "0.10.0",
    "react-refresh-typescript": "2.0.2",
    "rimraf": "3.0.2",
    "semver": "7.3.5",
    "ts-node": "10.1.0",
    "tslib": "2.3.0",
    "typescript": "4.3.5",
    "typescript-plugin-css-modules": "3.4.0",
    "utif": "3.1.0",
    "webpack": "5.44.0",
    "webpack-cli": "4.7.2",
    "webpack-dev-server": "3.11.2",
    "webpack-hot-middleware": "2.25.0",
    "xmldom": "0.6.0"
  }
}<|MERGE_RESOLUTION|>--- conflicted
+++ resolved
@@ -1,10 +1,6 @@
 {
   "name": "foxglove-studio",
-<<<<<<< HEAD
-  "version": "0.13.2-dev",
-=======
   "version": "0.13.3-dev",
->>>>>>> b83b0c7e
   "description": "Integrated robotics visualization and debugging.",
   "productName": "Foxglove Studio",
   "productDescription": "Foxglove Studio is an highly customizable and extensible visualization and display tool for robotics.",
